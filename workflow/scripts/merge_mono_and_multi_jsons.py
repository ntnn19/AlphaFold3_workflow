--- conflicted
+++ resolved
@@ -78,15 +78,11 @@
         click.echo(f"matched_monomers= {[m['name'] for m in matched_monomers]}")
         click.echo(f"multimer_json= {multimer_json}")
         if not matched_monomers:
-<<<<<<< HEAD
-            click.echo(f"Warning: No matching monomers found for {multimer_name}")
-=======
             click.echo(f"Warning: No matching monomers found for {multimer_name}. Skipping...")
             continue
         if len(matched_monomers)==1:
             click.echo(f"Warning: Only one monomer found for {multimer_name}. Skipping...")
             continue
->>>>>>> 8a060ae9
         merged = merge_jsons(multimer_json, matched_monomers)
         sub_output_dir = os.path.join(output_dir,multimer_name)
         os.makedirs(sub_output_dir, exist_ok=True)
